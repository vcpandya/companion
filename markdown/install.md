--- conflicted
+++ resolved
@@ -25,26 +25,6 @@
 # Configuration
 Rename the file `config.yml.template` to `config.yml`, and fill in the details below:
 
-<<<<<<< HEAD
-* `model`:
-  * `name`: The OpenAI chat model to be used. See [OpenAI API reference](https://platform.openai.com/docs/api-reference/chat) for list of options
-  * `temperature`: What sampling temperature to use, between 0 and 2. Higher values like 0.8 will make the output more random, while lower values like 0.2 will make it more focused and deterministic
-* `user`:
-  * `name`: Your name
-  * `image`: A URL to your profile image. Can be relative or full
-* `bot`:
-  * `name`: The bot name. You can refer to the tutor by this name
-  * `image`: A URL which will function as the tutor's profile image. Can be relative or full
-  * `voice`: the tutor's voice (see [Google TTS documentation](https://cloud.google.com/text-to-speech/docs/voices) for list of voices)
-* `language`:
-  * `native`: Your native language. ISO-639 format (i.e. "en", "fr", ...)
-  * `learning`: The language you with the tutor to speak. ISO-639 format
-  * `level`: Your level of the language you wish to learn. Can be specific (like "DELF A1.2" in French) or less specific, like "intermediate"
-* `behavior`:
-  * `auto_send_recording`: If `true`, text transcribed from your recordings will be sent directly to the bot. It is recommended
-to use this option only when the chances for incorrect transcribing of your recordings are low. When set
-to `false`, the transcribed text will be inserted to the text box, so it can be edited before submitted.
-=======
 #### model
 * `name`: The OpenAI chat model to be used. See [OpenAI API reference](https://platform.openai.com/docs/api-reference/chat) 
 for list of options
@@ -82,5 +62,4 @@
 
 #### google_sa
 Insert here all your Google Service Account credentials key-values in order to authenticate with Google Cloud
-using this Service Account instead of using Google Cloud SDK client. 
->>>>>>> f8e48cf8
+using this Service Account instead of using Google Cloud SDK client. 